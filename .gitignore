--- conflicted
+++ resolved
@@ -34,15 +34,12 @@
 # Logs
 *.log
 
-<<<<<<< HEAD
 # Report Tex File Junk Output
 *.aux
 *.out
-*.log
-=======
+
 # Node.js
 node_modules/
 npm-debug.log*
 yarn-debug.log*
-yarn-error.log*
->>>>>>> 56c31782
+yarn-error.log*